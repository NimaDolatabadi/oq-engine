# Copyright (c) 2010-2013, GEM Foundation.
#
# OpenQuake is free software: you can redistribute it and/or modify it
# under the terms of the GNU Affero General Public License as published
# by the Free Software Foundation, either version 3 of the License, or
# (at your option) any later version.
#
# OpenQuake is distributed in the hope that it will be useful,
# but WITHOUT ANY WARRANTY; without even the implied warranty of
# MERCHANTABILITY or FITNESS FOR A PARTICULAR PURPOSE.  See the
# GNU General Public License for more details.
#
# You should have received a copy of the GNU Affero General Public License
# along with OpenQuake.  If not, see <http://www.gnu.org/licenses/>.


import numpy
from tests.utils import helpers
import unittest
import cPickle as pickle

from openquake.engine.db import models
from openquake.engine.calculators.risk import hazard_getters
from openquake.engine.calculators.risk.base import RiskCalculator

from tests.utils.helpers import get_data_path


class HazardCurveGetterPerAssetTestCase(unittest.TestCase):

    hazard_demo = get_data_path('simple_fault_demo_hazard/job.ini')
    risk_demo = get_data_path('classical_psha_based_risk/job.ini')
    hazard_output_type = 'curve'
    getter_class = hazard_getters.HazardCurveGetterPerAsset
    taxonomy = 'VF'

    def setUp(self):
        self.job, _ = helpers.get_fake_risk_job(
            self.risk_demo, self.hazard_demo, self.hazard_output_type)

        # need to run pre-execute to parse exposure model
        calc = RiskCalculator(self.job)
        models.JobStats.objects.create(oq_job=self.job)
        calc.pre_execute()

        self._assets = models.ExposureData.objects.filter(
            exposure_model=self.job.risk_calculation.exposure_model).order_by(
                'asset_ref')

        self.getter = self.getter_class(
            self.ho(), self.assets(), 500, "PGA")

    def test_is_pickleable(self):
        pickle.dumps(self.getter)  # raises an error if not

    def ho(self):
        return self.job.risk_calculation.hazard_output

    def test_call(self):
        assets, values = self.getter()
        self.assertEqual([a.id for a in self.assets()], [a.id for a in assets])
        numpy.testing.assert_allclose(
            [[(0.1, 0.1), (0.2, 0.2), (0.3, 0.3)],
             [(0.1, 0.1), (0.2, 0.2), (0.3, 0.3)],
             [(0.1, 0.1), (0.2, 0.2), (0.3, 0.3)]], values)

    def assets(self):
        return self._assets.filter(taxonomy=self.taxonomy)

    def test_filter(self):
        self.getter.max_distance = 0.00001  # 1 cm
        assets, values = self.getter()
        self.assertEqual([], assets)
        self.assertEqual(0, len(values))


class GroundMotionValuesGetterTestCase(HazardCurveGetterPerAssetTestCase):

    hazard_demo = get_data_path('event_based_hazard/job.ini')
    risk_demo = get_data_path('event_based_risk/job.ini')
    hazard_output_type = 'gmf'
    getter_class = hazard_getters.GroundMotionValuesGetter
    taxonomy = 'RM'

    def test_call(self):
<<<<<<< HEAD
        ruptures = sorted(models.SESRupture.objects.filter(
            ses__ses_collection__lt_realization=
            self.getter.hazard_output.gmf.lt_realization
        ).values_list('id', flat=True))
        assets, gmfs = self.getter(ruptures)
=======
        assets, (gmfs, _ruptures) = self.getter()
>>>>>>> a83db700
        self.assertEqual([a.id for a in self.assets()], [a.id for a in assets])
        numpy.testing.assert_allclose([[0.1, 0.2, 0.3], [0.1, 0.2, 0.3]],
                                      gmfs)

    def test_filter(self):
        ruptures = sorted(models.SESRupture.objects.filter(
            ses__ses_collection__lt_realization=
            self.getter.hazard_output.gmf.lt_realization
        ).values_list('id', flat=True))
        self.getter.max_distance = 0.00001  # 1 cm
<<<<<<< HEAD
        assets, gmfs = self.getter(ruptures)
=======
        assets, (gmfs, _) = self.getter()
>>>>>>> a83db700
        self.assertEqual([], assets)
        self.assertEqual(0, len(gmfs))


class GroundMotionScenarioGetterTestCase(HazardCurveGetterPerAssetTestCase):

    hazard_demo = get_data_path('scenario_hazard/job.ini')
    risk_demo = get_data_path('scenario_risk/job.ini')
    hazard_output_type = 'gmf_scenario'
    getter_class = hazard_getters.GroundMotionValuesGetter
    taxonomy = 'RM'

    def test_call(self):
        assets, values = self.getter()
        self.assertEqual([a.id for a in self.assets()], [a.id for a in assets])
        numpy.testing.assert_allclose(
            [[0.1, 0.2, 0.3], [0.1, 0.2, 0.3]], values)<|MERGE_RESOLUTION|>--- conflicted
+++ resolved
@@ -83,30 +83,14 @@
     taxonomy = 'RM'
 
     def test_call(self):
-<<<<<<< HEAD
-        ruptures = sorted(models.SESRupture.objects.filter(
-            ses__ses_collection__lt_realization=
-            self.getter.hazard_output.gmf.lt_realization
-        ).values_list('id', flat=True))
-        assets, gmfs = self.getter(ruptures)
-=======
         assets, (gmfs, _ruptures) = self.getter()
->>>>>>> a83db700
         self.assertEqual([a.id for a in self.assets()], [a.id for a in assets])
         numpy.testing.assert_allclose([[0.1, 0.2, 0.3], [0.1, 0.2, 0.3]],
                                       gmfs)
 
     def test_filter(self):
-        ruptures = sorted(models.SESRupture.objects.filter(
-            ses__ses_collection__lt_realization=
-            self.getter.hazard_output.gmf.lt_realization
-        ).values_list('id', flat=True))
         self.getter.max_distance = 0.00001  # 1 cm
-<<<<<<< HEAD
-        assets, gmfs = self.getter(ruptures)
-=======
         assets, (gmfs, _) = self.getter()
->>>>>>> a83db700
         self.assertEqual([], assets)
         self.assertEqual(0, len(gmfs))
 
