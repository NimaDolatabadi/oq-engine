#  -*- coding: utf-8 -*-
#  vim: tabstop=4 shiftwidth=4 softtabstop=4

#  Copyright (c) 2014-2015, GEM Foundation

#  OpenQuake is free software: you can redistribute it and/or modify it
#  under the terms of the GNU Affero General Public License as published
#  by the Free Software Foundation, either version 3 of the License, or
#  (at your option) any later version.

#  OpenQuake is distributed in the hope that it will be useful,
#  but WITHOUT ANY WARRANTY; without even the implied warranty of
#  MERCHANTABILITY or FITNESS FOR A PARTICULAR PURPOSE.  See the
#  GNU General Public License for more details.

#  You should have received a copy of the GNU Affero General Public License
#  along with OpenQuake.  If not, see <http://www.gnu.org/licenses/>.

import abc
import logging
import operator
import collections

import numpy

from openquake.hazardlib.geo import geodetic

from openquake.baselib import general
from openquake.commonlib import readinput, datastore, logictree, export
from openquake.commonlib.parallel import apply_reduce, DummyMonitor
from openquake.risklib import riskinput

get_taxonomy = operator.attrgetter('taxonomy')
get_weight = operator.attrgetter('weight')
get_trt = operator.attrgetter('trt_model_id')
get_imt = operator.attrgetter('imt')

calculators = general.CallableDict(operator.attrgetter('calculation_mode'))


class AssetSiteAssociationError(Exception):
    """Raised when there are no hazard sites close enough to any asset"""


class BaseCalculator(object):
    """
    Abstract base class for all calculators.

    :param oqparam: OqParam object
    :param monitor: monitor object
    :param calc_id: numeric calculation ID
    """
    __metaclass__ = abc.ABCMeta

    oqparam = datastore.persistent_attribute('oqparam')
    sitecol = datastore.persistent_attribute('sitecol')
    rlzs_assoc = datastore.persistent_attribute('rlzs_assoc')
    assets_by_site = datastore.persistent_attribute('assets_by_site')
    assetcol = datastore.persistent_attribute('/assetcol')
    cost_types = datastore.persistent_attribute('cost_types')
    taxonomies = datastore.persistent_attribute('/taxonomies')

    precalc = None  # to be overridden
    pre_calculator = None  # to be overridden

    def __init__(self, oqparam, monitor=DummyMonitor(), calc_id=None,
                 persistent=True):
        self.monitor = monitor
        if persistent:
            self.datastore = datastore.DataStore(calc_id)
        else:
            self.datastore = general.AccumDict()
            self.datastore.hdf5 = {}
        if 'oqparam' not in self.datastore:  # new datastore
            self.oqparam = oqparam
        self.datastore.export_dir = oqparam.export_dir
        self.persistent = persistent

    def run(self, pre_execute=True, **kw):
        """
        Run the calculation and return the saved output.
        """
        self.monitor.write('operation pid time_sec memory_mb'.split())
        vars(self.oqparam).update(kw)
        if pre_execute:
            self.pre_execute()
        result = self.execute()
        self.post_execute(result)
        exported = self.export()
        self.clean_up()
        return exported

    def core_func(*args):
        """
        Core routine running on the workers.
        """
        raise NotImplementedError

    @abc.abstractmethod
    def pre_execute(self):
        """
        Initialization phase.
        """

    @abc.abstractmethod
    def execute(self):
        """
        Execution phase. Usually will run in parallel the core
        function and return a dictionary with the results.
        """

    @abc.abstractmethod
    def post_execute(self, result):
        """
        Post-processing phase of the aggregated output. It must be
        overridden with the export code. It will return a dictionary
        of output files.
        """

    def export(self):
        """
        Export all the outputs in the datastore in the given export formats.

        :returns: dictionary output_key -> sorted list of exported paths
        """
        exported = {}
        individual_curves = self.oqparam.individual_curves
        for fmt in self.oqparam.exports.split():
            for key in self.datastore:
                if 'rlzs' in key and not individual_curves:
                    continue  # skip individual curves
                ekey = (key, fmt)
                try:
                    exported[ekey] = sorted(
                        export.export(ekey, self.datastore))
                    logging.info('exported %s: %s', key, exported[ekey])
                except KeyError:
                    logging.info('%s is not exportable in %s', key, fmt)
        return exported

    def clean_up(self):
        """
        Close the datastore and possibly other resources
        """
        self.datastore.close()


class HazardCalculator(BaseCalculator):
    """
    Base class for hazard calculators based on source models
    """
    prefilter = True  # filter the sources before splitting them
    mean_curves = None  # to be overridden

    def assoc_assets_sites(self, sitecol):
        """
        :param sitecol: a sequence of sites
        :returns: a pair (filtered_sites, assets_by_site)

        The new site collection is different from the original one
        if some assets were discarded because of the asset_hazard_distance
        or if there were missing assets for some sites.
        """
        maximum_distance = self.oqparam.asset_hazard_distance

        def getlon(site):
            return site.location.longitude

        def getlat(site):
            return site.location.latitude

        siteobjects = geodetic.GeographicObjects(sitecol, getlon, getlat)
        assets_by_sid = general.AccumDict()
        for assets in self.assets_by_site:
            # assets is a non-empty list of assets on the same location
            lon, lat = assets[0].location
            site = siteobjects.get_closest(lon, lat, maximum_distance)
            if site:
                assets_by_sid += {site.id: assets}
        if not assets_by_sid:
            raise AssetSiteAssociationError(
                'Could not associate any site to any assets within the '
                'maximum distance of %s km' % maximum_distance)
        mask = numpy.array([sid in assets_by_sid for sid in sitecol.sids])
        assets_by_site = [assets_by_sid[sid] for sid in sitecol.sids
                          if sid in assets_by_sid]
        filteredcol = sitecol.filter(mask)
        return filteredcol, numpy.array(assets_by_site)

    def count_assets(self):
        """
        Count how many assets are taken into consideration by the calculator
        """
        return sum(len(assets) for assets in self.assets_by_site)

    def pre_compute(self):
        """
        If there is a pre_calculator, use it to recompute the input, or simply
        read it from the datastore if the precalculation ID is given.
        """
        precalc_id = self.oqparam.hazard_calculation_id
        precalc = calculators[self.pre_calculator](
            self.oqparam, self.monitor('precalculator'),
            precalc_id or self.datastore.calc_id)
        if precalc_id is None:  # recompute
            precalc.run()
        return precalc

    def pre_execute(self):
        """
        Read the site collection and the sources.
        """
        if self.pre_calculator is not None:
            self.precalc = self.pre_compute()
            if self.oqparam.hazard_investigation_time is None:
                self.oqparam.hazard_investigation_time = (
                    self.precalc.datastore['oqparam'].investigation_time)
            return

        if 'exposure' in self.oqparam.inputs:
            logging.info('Reading the exposure')
            with self.monitor('reading exposure', autoflush=True):
                self.exposure = readinput.get_exposure(self.oqparam)
                self.sitecol, self.assets_by_site = (
                    readinput.get_sitecol_assets(self.oqparam, self.exposure))
                self.cost_types = self.exposure.cost_types
<<<<<<< HEAD
            num_assets = self.count_assets()
=======
                self.taxonomies = numpy.array(
                    sorted(self.exposure.taxonomies), '|S100')

            num_assets = sum(len(assets) for assets in self.assets_by_site)
>>>>>>> 085f5ff6
            mesh = readinput.get_mesh(self.oqparam)
            if mesh is not None:
                sites = readinput.get_site_collection(self.oqparam, mesh)
                with self.monitor('assoc_assets_sites'):
                    self.sitecol, self.assets_by_site = \
                        self.assoc_assets_sites(sites)
                ok_assets = self.count_assets()
                num_sites = len(self.sitecol)
                logging.warn('Associated %d assets to %d sites, %d discarded',
                             ok_assets, num_sites, num_assets - ok_assets)

        else:
            logging.info('Reading the site collection')
            with self.monitor('reading site collection', autoflush=True):
                self.sitecol = readinput.get_site_collection(self.oqparam)
        if 'source' in self.oqparam.inputs:
            logging.info('Reading the composite source models')
            with self.monitor(
                    'reading composite source model', autoflush=True):
                self.composite_source_model = (
                    readinput.get_composite_source_model(
                        self.oqparam, self.sitecol, self.prefilter))
            self.job_info = readinput.get_job_info(
                self.oqparam, self.composite_source_model, self.sitecol)
            # we could manage limits here
            if self.prefilter:
                self.rlzs_assoc = self.composite_source_model.get_rlzs_assoc()
        else:  # calculators without sources, i.e. scenario
            self.rlzs_assoc = readinput.get_rlzs_assoc(self.oqparam)

        # save mesh and asset collection
        mesh_dt = numpy.dtype([('lon', float), ('lat', float)])
        mesh = numpy.array(zip(self.sitecol.lons, self.sitecol.lats), mesh_dt)
        self.datastore['/sitemesh'] = mesh
        if hasattr(self, 'assets_by_site'):
            self.assetcol = riskinput.build_asset_collection(
                self.assets_by_site)


class RiskCalculator(HazardCalculator):
    """
    Base class for all risk calculators. A risk calculator must set the
    attributes .riskmodel, .sitecol, .assets_by_site, .exposure
    .riskinputs in the pre_execute phase.
    """

    riskmodel = datastore.persistent_attribute('riskmodel')
    specific_assets = datastore.persistent_attribute('specific_assets')

    def make_eps_dict(self, num_ruptures):
        """
        :param num_ruptures: the size of the epsilon array for each asset
        """
        oq = self.oqparam
        with self.monitor('building epsilons', autoflush=True):
            eps = riskinput.make_eps_dict(
                self.assets_by_site, num_ruptures,
                oq.master_seed, oq.asset_correlation)
            return eps

    def build_riskinputs(self, hazards_by_key, eps_dict=None):
        """
        :param hazards_by_key:
            a dictionary key -> IMT -> array of length num_sites
        :returns:
            a list of RiskInputs objects, sorted by IMT.
        """
        imtls = self.oqparam.imtls
        with self.monitor('building riskinputs', autoflush=True):
            riskinputs = []
            idx_weight_pairs = [
                (i, len(assets))
                for i, assets in enumerate(self.assets_by_site)]
            blocks = general.split_in_blocks(
                idx_weight_pairs,
                self.oqparam.concurrent_tasks or 1,
                weight=operator.itemgetter(1))
            for block in blocks:
                indices = numpy.array([idx for idx, _weight in block])
                reduced_assets = self.assets_by_site[indices]
                reduced_eps = {}  # for the assets belonging to the indices
                if eps_dict:
                    for assets in reduced_assets:
                        for asset in assets:
                            reduced_eps[asset.id] = eps_dict[asset.id]

                # collect the hazards by key into hazards by imt
                hdata = collections.defaultdict(lambda: [{} for _ in indices])
                for key, hazards_by_imt in hazards_by_key.iteritems():
                    for imt in imtls:
                        hazards_by_site = hazards_by_imt[imt]
                        for i, haz in enumerate(hazards_by_site[indices]):
                            hdata[imt][i][key] = haz

                # build the riskinputs
                for imt in hdata:
                    ri = self.riskmodel.build_input(
                        imt, hdata[imt], reduced_assets, reduced_eps)
                    if ri.weight > 0:
                        riskinputs.append(ri)
            logging.info('Built %d risk inputs', len(riskinputs))
            return sorted(riskinputs, key=self.riskinput_key)

    def riskinput_key(self, ri):
        """
        :param ri: riskinput object
        :returns: the IMT associated to it
        """
        return ri.imt

    def pre_execute(self):
        """
        Set the attributes .riskmodel, .sitecol, .assets_by_site
        """
        HazardCalculator.pre_execute(self)
        self.riskmodel = readinput.get_risk_model(self.oqparam)
        # NB: precalc is not None for all risk calculators
        if hasattr(self.precalc, 'exposure'):
            missing = self.precalc.exposure.taxonomies - set(
                self.riskmodel.get_taxonomies())
            if missing:
                raise RuntimeError('The exposure contains the taxonomies %s '
                                   'which are not in the risk model' % missing)

    def execute(self):
        """
        Parallelize on the riskinputs and returns a dictionary of results.
        Require a `.core_func` to be defined with signature
        (riskinputs, riskmodel, rlzs_assoc, monitor).
        """
        with self.monitor('execute risk', autoflush=True) as monitor:
            monitor.oqparam = self.oqparam
            if self.pre_calculator == 'event_based_rupture':
                monitor.assets_by_site = self.assets_by_site
                monitor.num_assets = self.count_assets()
            res = apply_reduce(
                self.core_func.__func__,
                (self.riskinputs, self.riskmodel, self.rlzs_assoc, monitor),
                concurrent_tasks=self.oqparam.concurrent_tasks,
                weight=get_weight, key=self.riskinput_key)
        return res

# functions useful for the calculators ScenarioDamage and ScenarioRisk


def expand(gmf, sitecol):
    """
    :param gmf: a GMF matrix of shape (N', R) with N' <= N
    :param sitecol: a site collection of N elements
    :returns: a GMF matrix of shape (N, R) filled with zeros
    """
    if sitecol is sitecol.complete:
        return gmf  # do nothing
    n, r = gmf.shape
    zeros = numpy.zeros((len(sitecol.complete), r), gmf.dtype)
    zeros[sitecol.indices] = gmf
    return zeros


def get_gmfs(calc):
    """
    :param calc: a ScenarioDamage or ScenarioRisk calculator
    :returns: a dictionary of gmfs
    """
    if 'gmfs' in calc.oqparam.inputs:  # from file
        gmfs = read_gmfs_from_csv(calc)
    else:  # from rupture
        sitecol = calc.sitecol
        gmfs = {k: expand(gmf, sitecol)
                for k, gmf in calc.precalc.gmf_by_trt_gsim.iteritems()}
    return gmfs


def read_gmfs_from_csv(calc):
    """
    :param calc: a ScenarioDamage or ScenarioRisk calculator
    :returns: riskinputs
    """
    logging.info('Reading hazard curves from CSV')
    sitecol, gmfs_by_imt = readinput.get_sitecol_gmfs(calc.oqparam)

    # filter the hazard sites by taking the closest to the assets
    with calc.monitor('assoc_assets_sites'):
        calc.sitecol, calc.assets_by_site = calc.assoc_assets_sites(
            sitecol)

    # reduce the gmfs matrices to the filtered sites
    for imt in calc.oqparam.imtls:
        gmfs_by_imt[imt] = gmfs_by_imt[imt][calc.sitecol.indices]

    num_assets = calc.count_assets()
    num_sites = len(calc.sitecol)
    logging.info('Associated %d assets to %d sites', num_assets, num_sites)

    logging.info('Preparing the risk input')
    fake_rlz = logictree.Realization(
        value=('FromCsv',), weight=1, lt_path=('',),
        ordinal=0, lt_uid=('*',))
    calc.rlzs_assoc = logictree.RlzsAssoc([fake_rlz])
    return {(0, 'FromCsv'): gmfs_by_imt}<|MERGE_RESOLUTION|>--- conflicted
+++ resolved
@@ -224,14 +224,9 @@
                 self.sitecol, self.assets_by_site = (
                     readinput.get_sitecol_assets(self.oqparam, self.exposure))
                 self.cost_types = self.exposure.cost_types
-<<<<<<< HEAD
-            num_assets = self.count_assets()
-=======
                 self.taxonomies = numpy.array(
                     sorted(self.exposure.taxonomies), '|S100')
-
-            num_assets = sum(len(assets) for assets in self.assets_by_site)
->>>>>>> 085f5ff6
+            num_assets = self.count_assets()
             mesh = readinput.get_mesh(self.oqparam)
             if mesh is not None:
                 sites = readinput.get_site_collection(self.oqparam, mesh)
