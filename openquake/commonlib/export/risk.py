--- conflicted
+++ resolved
@@ -832,7 +832,35 @@
         fnames.append(writer._dest)
     return sorted(fnames)
 
-<<<<<<< HEAD
+
+# this is used by classical_risk
+@export.add(('loss_curves-rlzs', 'xml'),
+            ('loss_curves-rlzs', 'geojson'))
+def export_loss_curves_rlzs(ekey, dstore):
+    assetcol = dstore['assetcol']
+    sitemesh = dstore['sitemesh']
+    loss_curves = dstore[ekey[0]]
+    fnames = []
+    writercls = (risk_writers.LossCurveGeoJSONWriter
+                 if ekey[0] == 'geojson' else
+                 risk_writers.LossCurveXMLWriter)
+    for writer, (lt, r, insflag) in _gen_writers(dstore, writercls, ekey[0]):
+        ins = '_ins' if insflag else ''
+        array = loss_curves[lt][:, r]
+        curves = []
+        for ass, data in zip(assetcol, array):
+            loc = Location(sitemesh[ass['site_id']])
+            losses = data['losses' + ins]
+            poes = data['poes' + ins]
+            avg = data['avg' + ins]
+            loss_ratios = losses / ass[lt]
+            curve = LossCurve(loc, ass['asset_ref'], poes,
+                              losses, loss_ratios, avg, None)
+            curves.append(curve)
+        writer.serialize(curves)
+        fnames.append(writer._dest)
+    return sorted(fnames)
+
 BcrData = collections.namedtuple(
     'BcrData', ['location', 'asset_ref', 'average_annual_loss_original',
                 'average_annual_loss_retrofitted', 'bcr'])
@@ -869,34 +897,4 @@
             fnames.append(path)
     return sorted(fnames)
 
-# TODO: add export_bcr_map_stats
-=======
-
-# this is used by classical_risk
-@export.add(('loss_curves-rlzs', 'xml'),
-            ('loss_curves-rlzs', 'geojson'))
-def export_loss_curves_rlzs(ekey, dstore):
-    assetcol = dstore['assetcol']
-    sitemesh = dstore['sitemesh']
-    loss_curves = dstore[ekey[0]]
-    fnames = []
-    writercls = (risk_writers.LossCurveGeoJSONWriter
-                 if ekey[0] == 'geojson' else
-                 risk_writers.LossCurveXMLWriter)
-    for writer, (lt, r, insflag) in _gen_writers(dstore, writercls, ekey[0]):
-        ins = '_ins' if insflag else ''
-        array = loss_curves[lt][:, r]
-        curves = []
-        for ass, data in zip(assetcol, array):
-            loc = Location(sitemesh[ass['site_id']])
-            losses = data['losses' + ins]
-            poes = data['poes' + ins]
-            avg = data['avg' + ins]
-            loss_ratios = losses / ass[lt]
-            curve = LossCurve(loc, ass['asset_ref'], poes,
-                              losses, loss_ratios, avg, None)
-            curves.append(curve)
-        writer.serialize(curves)
-        fnames.append(writer._dest)
-    return sorted(fnames)
->>>>>>> 0106bcae
+# TODO: add export_bcr_map_stats