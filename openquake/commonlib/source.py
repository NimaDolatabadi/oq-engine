# -*- coding: utf-8 -*-
# vim: tabstop=4 shiftwidth=4 softtabstop=4
#
# Copyright (C) 2010-2016 GEM Foundation
#
# OpenQuake is free software: you can redistribute it and/or modify it
# under the terms of the GNU Affero General Public License as published
# by the Free Software Foundation, either version 3 of the License, or
# (at your option) any later version.
#
# OpenQuake is distributed in the hope that it will be useful,
# but WITHOUT ANY WARRANTY; without even the implied warranty of
# MERCHANTABILITY or FITNESS FOR A PARTICULAR PURPOSE.  See the
# GNU Affero General Public License for more details.
#
# You should have received a copy of the GNU Affero General Public License
# along with OpenQuake. If not, see <http://www.gnu.org/licenses/>.

from __future__ import division
import re
import sys
import copy
import math
import logging
import operator
import collections
import random

import numpy

from openquake.baselib import hdf5
from openquake.baselib.python3compat import raise_, decode
from openquake.baselib.general import (
    AccumDict, groupby, block_splitter, group_array)
from openquake.hazardlib.site import Tile
from openquake.hazardlib.probability_map import ProbabilityMap
from openquake.commonlib import logictree, sourceconverter, parallel
from openquake.commonlib import nrml, node

MAX_INT = 2 ** 31 - 1
U16 = numpy.uint16
U32 = numpy.uint32
I32 = numpy.int32
F32 = numpy.float32


class DuplicatedID(Exception):
    """Raised when two sources with the same ID are found in a source model"""


class LtRealization(object):
    """
    Composite realization build on top of a source model realization and
    a GSIM realization.
    """
    def __init__(self, ordinal, sm_lt_path, gsim_rlz, weight, sampleid):
        self.ordinal = ordinal
        self.sm_lt_path = sm_lt_path
        self.gsim_rlz = gsim_rlz
        self.weight = weight
        self.sampleid = sampleid

    def __repr__(self):
        return '<%d,%s,w=%s>' % (self.ordinal, self.uid, self.weight)

    @property
    def gsim_lt_path(self):
        return self.gsim_rlz.lt_path

    @property
    def uid(self):
        """An unique identifier for effective realizations"""
        return '_'.join(self.sm_lt_path) + '~' + self.gsim_rlz.uid

    def __lt__(self, other):
        return self.ordinal < other.ordinal

    def __eq__(self, other):
        return repr(self) == repr(other)

    def __ne__(self, other):
        return repr(self) != repr(other)

    def __hash__(self):
        return hash(repr(self))


class SourceModel(object):
    """
    A container of SourceGroup instances with some additional attributes
    describing the source model in the logic tree.
    """
    def __init__(self, name, weight, path, src_groups, num_gsim_paths, ordinal,
                 samples):
        self.name = name
        self.weight = weight
        self.path = path
        self.src_groups = src_groups
        self.num_gsim_paths = num_gsim_paths
        self.ordinal = ordinal
        self.samples = samples

    @property
    def num_sources(self):
        return sum(len(sg) for sg in self.src_groups)

    def get_skeleton(self):
        """
        Return an empty copy of the source model, i.e. without sources,
        but with the proper attributes for each SourceGroup contained within.
        """
        src_groups = [sourceconverter.SourceGroup(
            sg.trt, [], sg.min_mag, sg.max_mag, sg.id)
                      for sg in self.src_groups]
        return self.__class__(self.name, self.weight, self.path, src_groups,
                              self.num_gsim_paths, self.ordinal, self.samples)


def capitalize(words):
    """
    Capitalize words separated by spaces.

    >>> capitalize('active shallow crust')
    'Active Shallow Crust'
    """
    return ' '.join(w.capitalize() for w in words.split(' '))


class SourceModelParser(object):
    """
    A source model parser featuring a cache.

    :param converter:
        :class:`openquake.commonlib.source.SourceConverter` instance
    """
    def __init__(self, converter):
        self.converter = converter
        self.groups = {}  # cache fname -> groups
        self.fname_hits = collections.Counter()  # fname -> number of calls

    def parse_src_groups(self, fname, apply_uncertainties=None):
        """
        :param fname:
            the full pathname of the source model file
        :param apply_uncertainties:
            a function modifying the sources (or None)
        """
        try:
            groups = self.groups[fname]
        except KeyError:
            groups = self.groups[fname] = self.parse_groups(fname)
        # NB: deepcopy is *essential* here
        groups = [copy.deepcopy(g) for g in groups]
        for group in groups:
            for src in group:
                if apply_uncertainties:
                    apply_uncertainties(src)
                    src.num_ruptures = src.count_ruptures()
        self.fname_hits[fname] += 1
        return groups

    def parse_groups(self, fname):
        """
        Parse all the groups and return them ordered by number of sources.
        It does not count the ruptures, so it is relatively fast.

        :param fname:
            the full pathname of the source model file
        """
        sources = []
        source_ids = set()
        self.converter.fname = fname
        smodel = nrml.read(fname)
        if smodel['xmlns'].endswith('nrml/0.4'):
            for no, src_node in enumerate(smodel.sourceModel, 1):
                src = self.converter.convert_node(src_node)
                if src.source_id in source_ids:
                    raise DuplicatedID(
                        'The source ID %s is duplicated!' % src.source_id)
                sources.append(src)
                source_ids.add(src.source_id)
                if no % 10000 == 0:  # log every 10,000 sources parsed
                    logging.info('Instantiated %d sources from %s', no, fname)
            if no % 10000 != 0:
                logging.info('Instantiated %d sources from %s', no, fname)
            groups = groupby(
                sources, operator.attrgetter('tectonic_region_type'))
            return sorted(sourceconverter.SourceGroup(trt, srcs)
                          for trt, srcs in groups.items())
        if smodel['xmlns'].endswith('nrml/0.5'):
            groups = []  # expect a sequence of sourceGroup nodes
            for src_group in smodel.sourceModel:
                with node.context(fname, src_group):
                    if 'sourceGroup' not in src_group.tag:
                        raise ValueError('expected sourceGroup')
                groups.append(self.converter.convert_node(src_group))
            return sorted(groups)
        else:
            raise RuntimeError('Unknown NRML version %s' % smodel['xmlns'])


def agg_prob(acc, prob):
    """Aggregation function for probabilities"""
    return 1. - (1. - acc) * (1. - prob)


class RlzsAssoc(collections.Mapping):
    """
    Realization association class. It should not be instantiated directly,
    but only via the method :meth:
    `openquake.commonlib.source.CompositeSourceModel.get_rlzs_assoc`.

    :attr realizations: list of LtRealization objects
    :attr gsim_by_trt: list of dictionaries {trt: gsim}
    :attr rlzs_assoc: dictionary {src_group_id, gsim: rlzs}
    :attr rlzs_by_smodel: list of lists of realizations

    For instance, for the non-trivial logic tree in
    :mod:`openquake.qa_tests_data.classical.case_15`, which has 4 tectonic
    region types and 4 + 2 + 2 realizations, there are the following
    associations:

    (0, 'BooreAtkinson2008()') ['#0-SM1-BA2008_C2003', '#1-SM1-BA2008_T2002']
    (0, 'CampbellBozorgnia2008()') ['#2-SM1-CB2008_C2003', '#3-SM1-CB2008_T2002']
    (1, 'Campbell2003()') ['#0-SM1-BA2008_C2003', '#2-SM1-CB2008_C2003']
    (1, 'ToroEtAl2002()') ['#1-SM1-BA2008_T2002', '#3-SM1-CB2008_T2002']
    (2, 'BooreAtkinson2008()') ['#4-SM2_a3pt2b0pt8-BA2008']
    (2, 'CampbellBozorgnia2008()') ['#5-SM2_a3pt2b0pt8-CB2008']
    (3, 'BooreAtkinson2008()') ['#6-SM2_a3b1-BA2008']
    (3, 'CampbellBozorgnia2008()') ['#7-SM2_a3b1-CB2008']
    """
    def __init__(self, csm_info):
        self.seed = csm_info.seed
        self.num_samples = csm_info.num_samples
        self.rlzs_assoc = collections.defaultdict(list)
        self.gsim_by_trt = []  # rlz.ordinal -> {trt: gsim}
        self.rlzs_by_smodel = [[] for _ in range(len(csm_info.source_models))]
        self.gsims_by_grp_id = {}
        self.sm_ids = {}
        self.samples = {}
        for sm in csm_info.source_models:
            for sg in sm.src_groups:
                self.sm_ids[sg.id] = sm.ordinal
                self.samples[sg.id] = sm.samples

    def _init(self):
        """
        Finalize the initialization of the RlzsAssoc object by setting
        the (reduced) weights of the realizations and the attribute
        gsims_by_grp_id.
        """
        if self.num_samples:
            assert len(self.realizations) == self.num_samples
            for rlz in self.realizations:
                rlz.weight = 1. / self.num_samples
        else:
            tot_weight = sum(rlz.weight for rlz in self.realizations)
            if tot_weight == 0:
                raise ValueError('All realizations have zero weight??')
            elif abs(tot_weight - 1) > 1E-12:  # allow for rounding errors
                logging.warn('Some source models are not contributing, '
                             'weights are being rescaled')
            for rlz in self.realizations:
                rlz.weight = rlz.weight / tot_weight

        self.gsims_by_grp_id = groupby(
            self.rlzs_assoc, operator.itemgetter(0),
            lambda group: sorted(gsim for grp_id, gsim in group))

    @property
    def realizations(self):
        """Flat list with all the realizations"""
        return sum(self.rlzs_by_smodel, [])

<<<<<<< HEAD
    def get_rlz(self, rlzstr):
        """
        Get a Realization instance for a string of the form 'rlz-\d+'
        """
        mo = re.match('rlz-(\d+)', rlzstr)
        if not mo:
            return
        return self.realizations[int(mo.group(1))]

    def get_rlzs_by_gsim(self, trt_id):
=======
    def get_rlzs_by_gsim(self, grp_id):
>>>>>>> fa4938c6
        """
        Returns a dictionary gsim -> rlzs
        """
        return {gsim: self[grp_id, str(gsim)]
                for gsim in self.gsims_by_grp_id[grp_id]}

    def get_rlzs_by_grp_id(self):
        """
        Returns a dictionary grp_id > [sorted rlzs]
        """
        rlzs_by_grp_id = collections.defaultdict(set)
        for (grp_id, gsim), rlzs in self.rlzs_assoc.items():
            rlzs_by_grp_id[grp_id].update(rlzs)
        return {grp_id: sorted(rlzs)
                for grp_id, rlzs in rlzs_by_grp_id.items()}

    def _add_realizations(self, idx, lt_model, gsim_lt, gsim_rlzs):
        trts = gsim_lt.tectonic_region_types
        rlzs = []
        for i, gsim_rlz in enumerate(gsim_rlzs):
            weight = float(lt_model.weight) * float(gsim_rlz.weight)
            rlz = LtRealization(idx[i], lt_model.path, gsim_rlz, weight, i)
            self.gsim_by_trt.append(
                dict(zip(gsim_lt.all_trts, gsim_rlz.value)))
            for src_group in lt_model.src_groups:
                if src_group.trt in trts:
                    # ignore the associations to discarded TRTs
                    gs = gsim_lt.get_gsim_by_trt(gsim_rlz, src_group.trt)
                    self.rlzs_assoc[src_group.id, gs].append(rlz)
            rlzs.append(rlz)
        self.rlzs_by_smodel[lt_model.ordinal] = rlzs

    def extract(self, rlz_indices, csm_info):
        """
        Extract a RlzsAssoc instance containing only the given realizations.

        :param rlz_indices: a list of realization indices from 0 to R - 1
        """
        assoc = self.__class__(csm_info)
        if len(rlz_indices) == 1:
            realizations = [self.realizations[rlz_indices[0]]]
        else:
            realizations = operator.itemgetter(*rlz_indices)(self.realizations)
        rlzs_smpath = groupby(realizations, operator.attrgetter('sm_lt_path'))
        smodel_from = {sm.path: sm for sm in csm_info.source_models}
        for smpath, rlzs in rlzs_smpath.items():
            sm = smodel_from[smpath]
            trts = set(sg.trt for sg in sm.src_groups)
            assoc._add_realizations(
                [r.ordinal for r in rlzs], sm,
                csm_info.gsim_lt.reduce(trts), [rlz.gsim_rlz for rlz in rlzs])
        assoc._init()
        return assoc

    # used in classical and event_based calculators
    def combine_curves(self, results):
        """
        :param results: dictionary (src_group_id, gsim) -> curves
        :returns: a dictionary rlz -> aggregate curves
        """
        acc = {rlz: ProbabilityMap() for rlz in self.realizations}
        for key in results:
            for rlz in self.rlzs_assoc[key]:
                acc[rlz] |= results[key]
        return acc

    # used in riskinput
    def combine(self, results, agg=agg_prob):
        """
        :param results: a dictionary (src_group_id, gsim) -> floats
        :param agg: an aggregation function
        :returns: a dictionary rlz -> aggregated floats

        Example: a case with tectonic region type T1 with GSIMS A, B, C
        and tectonic region type T2 with GSIMS D, E.

        >> assoc = RlzsAssoc(CompositionInfo([], []))
        >> assoc.rlzs_assoc = {
        ... ('T1', 'A'): ['r0', 'r1'],
        ... ('T1', 'B'): ['r2', 'r3'],
        ... ('T1', 'C'): ['r4', 'r5'],
        ... ('T2', 'D'): ['r0', 'r2', 'r4'],
        ... ('T2', 'E'): ['r1', 'r3', 'r5']}
        ...
        >> results = {
        ... ('T1', 'A'): 0.01,
        ... ('T1', 'B'): 0.02,
        ... ('T1', 'C'): 0.03,
        ... ('T2', 'D'): 0.04,
        ... ('T2', 'E'): 0.05,}
        ...
        >> combinations = assoc.combine(results, operator.add)
        >> for key, value in sorted(combinations.items()): print key, value
        r0 0.05
        r1 0.06
        r2 0.06
        r3 0.07
        r4 0.07
        r5 0.08

        You can check that all the possible sums are performed:

        r0: 0.01 + 0.04 (T1A + T2D)
        r1: 0.01 + 0.05 (T1A + T2E)
        r2: 0.02 + 0.04 (T1B + T2D)
        r3: 0.02 + 0.05 (T1B + T2E)
        r4: 0.03 + 0.04 (T1C + T2D)
        r5: 0.03 + 0.05 (T1C + T2E)

        In reality, the `combine_curves` method is used with hazard_curves and
        the aggregation function is the `agg_curves` function, a composition of
        probability, which however is close to the sum for small probabilities.
        """
        ad = {rlz: 0 for rlz in self.realizations}
        for key, value in results.items():
            for rlz in self.rlzs_assoc[key]:
                ad[rlz] = agg(ad[rlz], value)
        return ad

    def __iter__(self):
        return iter(self.rlzs_assoc)

    def __getitem__(self, key):
        return self.rlzs_assoc[key]

    def __len__(self):
        return len(self.rlzs_assoc)

    def __repr__(self):
        pairs = []
        for key in sorted(self.rlzs_assoc):
            rlzs = list(map(str, self.rlzs_assoc[key]))
            if len(rlzs) > 10:  # short representation
                rlzs = ['%d realizations' % len(rlzs)]
            pairs.append(('%s,%s' % key, rlzs))
        return '<%s(size=%d, rlzs=%d)\n%s>' % (
            self.__class__.__name__, len(self), len(self.realizations),
            '\n'.join('%s: %s' % pair for pair in pairs))

LENGTH = 256

source_model_dt = numpy.dtype([
    ('name', hdf5.vstr),
    ('weight', F32),
    ('path', hdf5.vstr),
    ('num_rlzs', U32),
    ('samples', U32),
])

src_group_dt = numpy.dtype(
    [('grp_id', U32),
     ('trti', U16),
     ('effrup', I32),
     ('sm_id', U32)])


class CompositionInfo(object):
    """
    An object to collect information about the composition of
    a composite source model.

    :param source_model_lt: a SourceModelLogicTree object
    :param source_models: a list of SourceModel instances
    """
    @classmethod
    def fake(cls, gsimlt=None):
        """
        :returns:
            a fake `CompositionInfo` instance with the given gsim logic tree
            object; if None, builds automatically a fake gsim logic tree
        """
        weight = 1
        gsim_lt = gsimlt or logictree.GsimLogicTree.from_('FromFile')
        fakeSM = SourceModel(
            'fake', weight,  'b1',
            [sourceconverter.SourceGroup('*', eff_ruptures=1)],
            gsim_lt.get_num_paths(), ordinal=0, samples=1)
        return cls(gsim_lt, seed=0, num_samples=0, source_models=[fakeSM])

    def __init__(self, gsim_lt, seed, num_samples, source_models):
        self.gsim_lt = gsim_lt
        self.seed = seed
        self.num_samples = num_samples
        self.source_models = source_models

    def __getnewargs__(self):
        # with this CompositionInfo instances will be unpickled correctly
        return self.seed, self.num_samples, self.source_models

    def __toh5__(self):
        trts = sorted(set(src_group.trt for sm in self.source_models
                          for src_group in sm.src_groups))
        trti = {trt: i for i, trt in enumerate(trts)}
        data = []
        for sm in self.source_models:
            for src_group in sm.src_groups:
                # the number of effective realizations is set by get_rlzs_assoc
                data.append((src_group.id, trti[src_group.trt],
                             src_group.eff_ruptures, sm.ordinal))
        lst = [(sm.name, sm.weight, '_'.join(sm.path),
                sm.num_gsim_paths, sm.samples)
               for i, sm in enumerate(self.source_models)]
        return (dict(
            sg_data=numpy.array(data, src_group_dt),
            sm_data=numpy.array(lst, source_model_dt)),
                dict(seed=self.seed, num_samples=self.num_samples,
                     trts=hdf5.array_of_vstr(trts),
                     gsim_lt_xml=str(self.gsim_lt),
                     gsim_fname=self.gsim_lt.fname))

    def __fromh5__(self, dic, attrs):
        sg_data = group_array(dic['sg_data'], 'sm_id')
        sm_data = dic['sm_data']
        vars(self).update(attrs)
        if self.gsim_fname.endswith('.xml'):
            self.gsim_lt = logictree.GsimLogicTree(
                self.gsim_fname, sorted(self.trts))
        else:  # fake file with the name of the GSIM
            self.gsim_lt = logictree.GsimLogicTree.from_(self.gsim_fname)
        self.source_models = []
        for sm_id, rec in enumerate(sm_data):
            tdata = sg_data[sm_id]
            srcgroups = [
                sourceconverter.SourceGroup(
                    self.trts[trti], id=grp_id, eff_ruptures=effrup)
                for grp_id, trti, effrup, sm_id in tdata if effrup > 0]
            path = tuple(rec['path'].split('_'))
            trts = set(sg.trt for sg in srcgroups)
            num_gsim_paths = self.gsim_lt.reduce(trts).get_num_paths()
            sm = SourceModel(rec['name'], rec['weight'], path, srcgroups,
                             num_gsim_paths, sm_id, rec['samples'])
            self.source_models.append(sm)

    def get_num_rlzs(self, source_model=None):
        """
        :param source_model: a SourceModel instance (or None)
        :returns: the number of realizations per source model (or all)
        """
        if source_model is None:
            return sum(self.get_num_rlzs(sm) for sm in self.source_models)
        if self.num_samples:
            return source_model.samples
        trts = set(sg.trt for sg in source_model.src_groups)
        return self.gsim_lt.reduce(trts).get_num_paths()

    # FIXME: this is called several times, both in .init and in .send_sources
    def get_rlzs_assoc(self, count_ruptures=None):
        """
        Return a RlzsAssoc with fields realizations, gsim_by_trt,
        rlz_idx and trt_gsims.

        :param count_ruptures: a function src_group -> num_ruptures
        """
        assoc = RlzsAssoc(self)
        random_seed = self.seed
        idx = 0
        trtset = set(self.gsim_lt.tectonic_region_types)
        for i, smodel in enumerate(self.source_models):
            # collect the effective tectonic region types and ruptures
            trts = set()
            for sg in smodel.src_groups:
                if count_ruptures:
                    sg.eff_ruptures = count_ruptures(sg)
                if sg.eff_ruptures:
                    trts.add(sg.trt)
            # recompute the GSIM logic tree if needed
            if trtset != trts:
                before = self.gsim_lt.get_num_paths()
                gsim_lt = self.gsim_lt.reduce(trts)
                after = gsim_lt.get_num_paths()
                if count_ruptures and before > after:
                    logging.warn('Reducing the logic tree of %s from %d to %d '
                                 'realizations', smodel.name, before, after)
            else:
                gsim_lt = self.gsim_lt
            if self.num_samples:  # sampling
                # the int is needed on Windows to convert numpy.uint32 objects
                rnd = random.Random(int(random_seed + idx))
                rlzs = logictree.sample(gsim_lt, smodel.samples, rnd)
            else:  # full enumeration
                rlzs = logictree.get_effective_rlzs(gsim_lt)
            if rlzs:
                indices = numpy.arange(idx, idx + len(rlzs))
                idx += len(indices)
                assoc._add_realizations(indices, smodel, gsim_lt, rlzs)
            elif trts:
                logging.warn('No realizations for %s, %s',
                             '_'.join(smodel.path), smodel.name)
        # NB: realizations could be filtered away by logic tree reduction
        if assoc.realizations:
            assoc._init()
        return assoc

    def get_source_model(self, src_group_id):
        """
        Return the source model for the given src_group_id
        """
        for smodel in self.source_models:
            for src_group in smodel.src_groups:
                if src_group.id == src_group_id:
                    return smodel

    def get_sm_by_rlz(self, realizations):
        """
        :returns: a dictionary rlz -> source model name
        """
        dic = {}
        for sm in self.source_models:
            for rlz in realizations:
                if rlz.sm_lt_path == sm.path:
                    dic[rlz] = sm.name
        return dic

    def get_trt(self, src_group_id):
        """
        Return the TRT string for the given src_group_id
        """
        for smodel in self.source_models:
            for src_group in smodel.src_groups:
                if src_group.id == src_group_id:
                    return src_group.trt

    def __repr__(self):
        info_by_model = collections.OrderedDict()
        for sm in self.source_models:
            info_by_model[sm.path] = (
                '_'.join(map(decode, sm.path)),
                decode(sm.name),
                [sg.id for sg in sm.src_groups],
                sm.weight,
                self.get_num_rlzs(sm))
        summary = ['%s, %s, trt=%s, weight=%s: %d realization(s)' % ibm
                   for ibm in info_by_model.values()]
        return '<%s\n%s>' % (
            self.__class__.__name__, '\n'.join(summary))


class CompositeSourceModel(collections.Sequence):
    """
    :param source_model_lt:
        a :class:`openquake.commonlib.logictree.SourceModelLogicTree` instance
    :param source_models:
        a list of :class:`openquake.commonlib.source.SourceModel` tuples
    """
    def __init__(self, gsim_lt, source_model_lt, source_models,
                 set_weight=True):
        self.gsim_lt = gsim_lt
        self.source_model_lt = source_model_lt
        self.source_models = source_models
        self.source_info = ()  # set by the SourceFilterSplitter
        self.split_map = {}
        if set_weight:
            self.set_weights()
        # must go after set_weights to have the correct .num_ruptures
        self.info = CompositionInfo(
            gsim_lt, self.source_model_lt.seed,
            self.source_model_lt.num_samples,
            [sm.get_skeleton() for sm in self.source_models])

    @property
    def src_groups(self):
        """
        Yields the SourceGroups inside each source model.
        """
        for sm in self.source_models:
            for src_group in sm.src_groups:
                yield src_group

    def get_sources(self, kind='all'):
        """
        Extract the sources contained in the source models by optionally
        filtering and splitting them, depending on the passed parameters.
        """
        sources = []
        maxweight = self.maxweight
        for src_group in self.src_groups:
            for src in src_group:
                if kind == 'all':
                    sources.append(src)
                elif kind == 'light' and src.weight <= maxweight:
                    sources.append(src)
                elif kind == 'heavy' and src.weight > maxweight:
                    sources.append(src)
        return sources

    def get_num_sources(self):
        """
        :returns: the total number of sources in the model
        """
        return sum(len(src_group) for src_group in self.src_groups)

    def set_weights(self):
        """
        Update the attributes .weight and src.num_ruptures for each TRT model
        .weight of the CompositeSourceModel.
        """
        self.weight = self.filtered_weight = 0
        for src_group in self.src_groups:
            weight = 0
            num_ruptures = 0
            for src in src_group:
                weight += src.weight
                num_ruptures += src.num_ruptures
            src_group.weight = weight
            src_group.sources = sorted(
                src_group, key=operator.attrgetter('source_id'))
            self.weight += weight

    def __repr__(self):
        """
        Return a string representation of the composite model
        """
        models = ['%d-%s-%s,w=%s [%d src_group(s)]' % (
            sm.ordinal, sm.name, '_'.join(sm.path), sm.weight,
            len(sm.src_groups)) for sm in self.source_models]
        return '<%s\n%s>' % (self.__class__.__name__, '\n'.join(models))

    def __getitem__(self, i):
        """Return the i-th source model"""
        return self.source_models[i]

    def __iter__(self):
        """Return an iterator over the underlying source models"""
        return iter(self.source_models)

    def __len__(self):
        """Return the number of underlying source models"""
        return len(self.source_models)


def collect_source_model_paths(smlt):
    """
    Given a path to a source model logic tree or a file-like, collect all of
    the soft-linked path names to the source models it contains and return them
    as a uniquified list (no duplicates).

    :param smlt: source model logic tree file
    """
    for blevel in nrml.read(smlt).logicTree:
        with node.context(smlt, blevel):
            for bset in blevel:
                for br in bset:
                    smfname = br.uncertaintyModel.text
                    if smfname:
                        yield smfname


# ########################## SourceManager ########################### #

def source_info_iadd(self, other):
    assert self.src_group_id == other.src_group_id
    assert self.source_id == other.source_id
    return self.__class__(
        self.src_group_id, self.source_id, self.source_class, self.weight,
        self.sources, self.filter_time + other.filter_time,
        self.split_time + other.split_time, self.calc_time + other.calc_time)

SourceInfo = collections.namedtuple(
    'SourceInfo', 'src_group_id source_id source_class weight sources '
    'filter_time split_time calc_time')
SourceInfo.__iadd__ = source_info_iadd

source_info_dt = numpy.dtype([
    ('src_group_id', numpy.uint32),  # 0
    ('source_id', (bytes, 100)),     # 1
    ('source_class', (bytes, 30)),   # 2
    ('weight', numpy.float32),       # 3
    ('split_num', numpy.uint32),     # 4
    ('filter_time', numpy.float32),  # 5
    ('split_time', numpy.float32),   # 6
    ('calc_time', numpy.float32),    # 7
])


class SourceManager(object):
    """
    Manager associated to a CompositeSourceModel instance.
    Filter and split sources and send them to the worker tasks.
    """
    def __init__(self, csm, maximum_distance,
                 dstore, monitor, random_seed=None,
                 filter_sources=True, num_tiles=1):
        self.csm = csm
        self.maximum_distance = maximum_distance
        self.random_seed = random_seed
        self.dstore = dstore
        self.monitor = monitor
        self.filter_sources = filter_sources
        self.num_tiles = num_tiles
        self.rlzs_assoc = csm.info.get_rlzs_assoc()
        self.split_map = {}  # src_group_id, source_id -> split sources
        self.infos = {}  # src_group_id, source_id -> SourceInfo tuple
        if random_seed is not None:
            # generate unique seeds for each rupture with numpy.arange
            self.src_serial = {}
            n = sum(sg.tot_ruptures() for sg in self.csm.src_groups)
            rup_serial = numpy.arange(n, dtype=numpy.uint32)
            start = 0
            for src in self.csm.get_sources('all'):
                nr = src.num_ruptures
                self.src_serial[src.id] = rup_serial[start:start + nr]
                start += nr
        # decrease the weight with the number of tiles, to increase
        # the number of generated tasks; this is an heuristic trick
        self.maxweight = self.csm.maxweight * math.sqrt(num_tiles) / 2.
        logging.info('Instantiated SourceManager with maxweight=%.1f',
                     self.maxweight)

    def get_sources(self, kind, tile):
        """
        :param kind: a string 'light', 'heavy' or 'all'
        :param tile: a :class:`openquake.hazardlib.site.Tile` instance
        :returns: the sources of the given kind affecting the given tile
        """
        filter_mon = self.monitor('filtering sources')
        split_mon = self.monitor('splitting sources')
        for src in self.csm.get_sources(kind):
            filter_time = split_time = 0
            if self.filter_sources:
                with filter_mon:
                    try:
                        if src not in tile:
                            continue
                    except:
                        etype, err, tb = sys.exc_info()
                        msg = 'An error occurred with source id=%s: %s'
                        msg %= (src.source_id, err)
                        raise_(etype, msg, tb)
                filter_time = filter_mon.dt
            if kind == 'heavy':
                if (src.src_group_id, src.id) not in self.split_map:
                    logging.info('splitting %s of weight %s',
                                 src, src.weight)
                    with split_mon:
                        sources = list(sourceconverter.split_source(src))
                        self.split_map[src.src_group_id, src.id] = sources
                    split_time = split_mon.dt
                    self.set_serial(src, sources)
                for ss in self.split_map[src.src_group_id, src.id]:
                    ss.id = src.id
                    yield ss
            else:
                self.set_serial(src)
                yield src
            split_sources = self.split_map.get(
                (src.src_group_id, src.id), [src])
            info = SourceInfo(src.src_group_id, src.source_id,
                              src.__class__.__name__,
                              src.weight, len(split_sources),
                              filter_time, split_time, 0)
            key = (src.src_group_id, src.source_id)
            if key in self.infos:
                self.infos[key] += info
            else:
                self.infos[key] = info

        filter_mon.flush()
        split_mon.flush()

    def set_serial(self, src, split_sources=()):
        """
        Set a serial number per each rupture in a source, managing also the
        case of split sources, if any.
        """
        if self.random_seed is not None:
            src.serial = self.src_serial[src.id]
            if split_sources:
                start = 0
                for ss in split_sources:
                    nr = ss.num_ruptures
                    ss.serial = src.serial[start:start + nr]
                    start += nr

    def gen_args(self, tiles):
        """
        Yield (sources, sitecol, siteidx, rlzs_assoc, monitor) by
        looping on the tiles and on the source blocks.
        """
        siteidx = 0
        for i, sitecol in enumerate(tiles, 1):
            if len(tiles) > 1:
                logging.info('Processing tile %d', i)
            tile = Tile(sitecol, self.maximum_distance)
            for kind in ('light', 'heavy'):
                if self.filter_sources:
                    logging.info('Filtering %s sources', kind)
                sources = list(self.get_sources(kind, tile))
                if not sources:
                    continue
                for src in sources:
                    self.csm.filtered_weight += src.weight
                nblocks = 0
                for block in block_splitter(
                        sources, self.maxweight,
                        operator.attrgetter('weight'),
                        operator.attrgetter('src_group_id')):
                    yield (block, sitecol, siteidx,
                           self.rlzs_assoc, self.monitor.new())
                    nblocks += 1
                logging.info('Sent %d sources in %d block(s)',
                             len(sources), nblocks)
            siteidx += len(sitecol)

    def store_source_info(self, dstore):
        """
        Save the `source_info` array and its attributes in the datastore.

        :param dstore: the datastore
        """
        if self.infos:
            values = list(self.infos.values())
            values.sort(
                key=lambda info: info.filter_time + info.split_time,
                reverse=True)
            dstore['source_info'] = numpy.array(values, source_info_dt)
            attrs = dstore['source_info'].attrs
            attrs['maxweight'] = self.csm.maxweight
            self.infos.clear()


@parallel.litetask
def count_eff_ruptures(sources, sitecol, siteidx, rlzs_assoc, monitor):
    """
    Count the number of ruptures contained in the given sources and return
    a dictionary src_group_id -> num_ruptures. All sources belong to the
    same tectonic region type.
    """
    acc = AccumDict()
    acc.eff_ruptures = {sources[0].src_group_id:
                        sum(src.num_ruptures for src in sources)}
    return acc<|MERGE_RESOLUTION|>--- conflicted
+++ resolved
@@ -272,7 +272,6 @@
         """Flat list with all the realizations"""
         return sum(self.rlzs_by_smodel, [])
 
-<<<<<<< HEAD
     def get_rlz(self, rlzstr):
         """
         Get a Realization instance for a string of the form 'rlz-\d+'
@@ -282,10 +281,7 @@
             return
         return self.realizations[int(mo.group(1))]
 
-    def get_rlzs_by_gsim(self, trt_id):
-=======
     def get_rlzs_by_gsim(self, grp_id):
->>>>>>> fa4938c6
         """
         Returns a dictionary gsim -> rlzs
         """
