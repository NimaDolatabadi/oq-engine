# -*- coding: utf-8 -*-
# vim: tabstop=4 shiftwidth=4 softtabstop=4

# Copyright (c) 2010-2014, GEM Foundation.
#
# OpenQuake is free software: you can redistribute it and/or modify it
# under the terms of the GNU Affero General Public License as published
# by the Free Software Foundation, either version 3 of the License, or
# (at your option) any later version.
#
# OpenQuake is distributed in the hope that it will be useful,
# but WITHOUT ANY WARRANTY; without even the implied warranty of
# MERCHANTABILITY or FITNESS FOR A PARTICULAR PURPOSE.  See the
# GNU General Public License for more details.
#
# You should have received a copy of the GNU Affero General Public License
# along with OpenQuake.  If not, see <http://www.gnu.org/licenses/>.

"""Common code for the hazard calculators."""

import os
import random
import itertools
import collections
from operator import attrgetter

import numpy

from openquake.hazardlib.imt import from_string

# FIXME: one must import the engine before django to set DJANGO_SETTINGS_MODULE
from openquake.engine.db import models
from django.db import transaction

from openquake.nrmllib import parsers as nrml_parsers
from openquake.nrmllib.risk import parsers

from openquake.commonlib import logictree, source
from openquake.commonlib.general import split_in_blocks, distinct

from openquake.engine.input import exposure
from openquake.engine import logs
from openquake.engine import writer
from openquake.engine.calculators import base
from openquake.engine.calculators.post_processing import mean_curve
from openquake.engine.calculators.post_processing import quantile_curve
from openquake.engine.calculators.post_processing import (
    weighted_quantile_curve
)
from openquake.engine.export import core as export_core
from openquake.engine.export import hazard as hazard_export
from openquake.engine.performance import EnginePerformanceMonitor
from openquake.engine.utils import tasks

#: Maximum number of hazard curves to cache, for selects or inserts
CURVE_CACHE_SIZE = 100000

QUANTILE_PARAM_NAME = "QUANTILE_LEVELS"
POES_PARAM_NAME = "POES"
# Dilation in decimal degrees (http://en.wikipedia.org/wiki/Decimal_degrees)
# 1e-5 represents the approximate distance of one meter at the equator.
DILATION_ONE_METER = 1e-5


class InputWeightLimit(Exception):
    pass


class OutputWeightLimit(Exception):
    pass


def store_site_model(job, site_model_source):
    """Invoke site model parser and save the site-specified parameter data to
    the database.

    :param job:
        The job that is loading this site_model_source
    :param site_model_source:
        Filename or file-like object containing the site model XML data.
    :returns:
        `list` of ids of the newly-inserted `hzrdi.site_model` records.
    """
    parser = nrml_parsers.SiteModelParser(site_model_source)
    data = [models.SiteModel(vs30=node.vs30,
                             vs30_type=node.vs30_type,
                             z1pt0=node.z1pt0,
                             z2pt5=node.z2pt5,
                             location=node.wkt,
                             job_id=job.id)
            for node in parser.parse()]
    return writer.CacheInserter.saveall(data)


def all_equal(obj, value):
    """
    :param obj: a numpy array or something else
    :param value: a numeric value
    :returns: a boolean
    """
    eq = (obj == value)
    if isinstance(eq, numpy.ndarray):
        return eq.all()
    else:
        return eq


@tasks.oqtask
def filter_and_split_sources(job_id, sources, sitecol):
    """
    Filter and split a list of hazardlib sources.

    :param int job_id: ID of the current job
    :param list sources: the original sources
    :param sitecol: a :class:`openquake.hazardlib.site.SiteCollection` instance
    """
    hc = models.HazardCalculation.objects.get(oqjob=job_id)
    discr = hc.area_source_discretization
    maxdist = hc.maximum_distance
    srcs = []
    for src in sources:
        sites = src.filter_sites_by_distance_to_source(maxdist, sitecol)
        if sites is not None:
            for ss in source.split_source(src, discr):
                srcs.append(ss)
    return srcs


class AllSources(object):
    """
    A container for sources of different tectonic region types.
    The `split` method yields pairs (trt_model, block-of-sources).
    """
    def __init__(self):
        self.sources = []
        self.weight = {}
        self.trt_model = {}

    def append(self, src, weight, trt_model):
        """
        Collect a source, together with its weight and trt_model.
        """
        self.sources.append(src)
        self.weight[src] = weight
        self.trt_model[src] = trt_model

    def split(self, hint):
        """
        Split the sources in a number of blocks close to the given `hint`.

        :param int hint: hint for the number of blocks
        """
        if self.sources:
            for block in split_in_blocks(
                    self.sources, hint,
                    self.weight.__getitem__,
                    self.trt_model.__getitem__):
                trt_model = self.trt_model[block[0]]
                yield trt_model, block

    def get_total_weight(self):
        """
        Return the total weight of the sources
        """
        return sum(self.weight.itervalues())


class BaseHazardCalculator(base.Calculator):
    """
    Abstract base class for hazard calculators. Contains a bunch of common
    functionality, like initialization procedures.
    """

    def __init__(self, job):
        super(BaseHazardCalculator, self).__init__(job)
        # a dictionary trt_model_id -> num_ruptures
        self.num_ruptures = collections.defaultdict(int)
        # now a dictionary (trt_model_id, gsim) -> poes
        self.curves = {}

    @property
    def hc(self):
        """
        A shorter and more convenient way of accessing the
        :class:`~openquake.engine.db.models.HazardCalculation`.
        """
        return self.job.hazard_calculation

    @EnginePerformanceMonitor.monitor
    def process_sources(self):
        """
        Filter and split the sources in parallel.
        Return the list of processed sources.
        """
        self.all_sources = AllSources()
        self.job.is_running = True
        self.job.save()
        num_models = len(self.source_collector)
        for i, trt_model_id in enumerate(sorted(self.source_collector), 1):
            trt_model = models.TrtModel.objects.get(pk=trt_model_id)
            sc = self.source_collector[trt_model_id]
            # NB: the filtering of the sources by site is slow, so it is
            # done in parallel
            sm_lt_path = tuple(trt_model.lt_model.sm_lt_path)
            logs.LOG.progress(
                '[%d of %d] Filtering/splitting %d source(s) for '
                'sm_lt_path=%s, TRT=%s, model=%s', i, num_models,
                len(sc.sources), sm_lt_path, trt_model.tectonic_region_type,
                trt_model.lt_model.sm_name)
<<<<<<< HEAD
            sc.sources = tasks.apply_reduce(
                filter_and_split_sources,
                (self.job.id, sc.sources, self.hc.site_collection),
                list.__add__, [], self.concurrent_tasks // 2)
=======
            if len(sc.sources) > self.concurrent_tasks:
                # filter in parallel
                sc.sources = tasks.parallel_apply(
                    filter_and_split_sources,
                    (self.job.id, sc.sources, self.hc.site_collection),
                    self.concurrent_tasks)
            else:  # few sources
                # filter sequentially on a single core
                sc.sources = filter_and_split_sources.task_func(
                    self.job.id, sc.sources, self.hc.site_collection)
>>>>>>> 5a26c2c7
            sc.sources.sort(key=attrgetter('source_id'))
            if not sc.sources:
                logs.LOG.warn(
                    'Could not find sources close to the sites in %s '
                    'sm_lt_path=%s, maximum_distance=%s km',
                    trt_model.lt_model.sm_name, sm_lt_path,
                    self.hc.maximum_distance)
                continue
            for src in sc.sources:
                self.all_sources.append(
                    src, sc.update_num_ruptures(src), trt_model)
            trt_model.num_sources = len(sc.sources)
            trt_model.num_ruptures = sc.num_ruptures
            trt_model.save()
        return self.all_sources.get_total_weight()

    def task_arg_gen(self):
        """
        Loop through realizations and sources to generate a sequence of
        task arg tuples. Each tuple of args applies to a single task.
        Yielded results are of the form
        (job_id, site_collection, sources, trt_model_id, gsims).
        """
        if self._task_args:
            # the method was already called and the arguments generated
            for args in self._task_args:
                yield args
            return
        sitecol = self.hc.site_collection
        task_no = 0
        tot_sources = 0
        for trt_model, block in self.all_sources.split(self.concurrent_tasks):
            args = (self.job.id, sitecol, block, trt_model.id)
            self._task_args.append(args)
            yield args
            tot_sources += len(block)
            task_no += 1
            logs.LOG.info('Submitting task #%d, %d source(s), weight=%d',
                          task_no, len(block), block.weight)
        logs.LOG.info('Processed %d sources for %d TRTs',
                      tot_sources, len(self.source_collector))

    def task_completed(self, result):
        """
        Simply call the method `agg_curves`.

        :param result: the result of the .core_calc_task
        """
        self.agg_curves(self.curves, result)

    @EnginePerformanceMonitor.monitor
    def agg_curves(self, acc, result):
        """
        This is used to incrementally update hazard curve results by combining
        an initial value with some new results. (Each set of new results is
        computed over only a subset of seismic sources defined in the
        calculation model.)

        :param acc:
            A dictionary of curves
        :param result:
            A triplet `(curves_by_gsim, trt_model_id, bbs)`.
            `curves_by_gsim` is a list of pairs `(gsim, curves_by_imt)`
            where `curves_by_imt` is a list of 2-D numpy arrays
            representing the new results which need to be combined
            with the current value. These should be the same shape as
            `acc[tr_model_id, gsim][j]` where `gsim` is the GSIM
            name and `j` is the IMT ordinal.
        """
        curves_by_gsim, trt_model_id, bbs = result
        for gsim, probs in curves_by_gsim:
            pnes = []
            for prob, zero in itertools.izip(probs, self.zeros):
                pnes.append(1 - (zero if all_equal(prob, 0) else prob))
            pnes1 = numpy.array(pnes)
            pnes2 = 1 - acc.get((trt_model_id, gsim), self.zeros)
            acc[trt_model_id, gsim] = 1 - pnes1 * pnes2

        if self.hc.poes_disagg:
            for bb in bbs:
                self.bb_dict[bb.lt_model_id, bb.site_id].update_bb(bb)

        return acc

    def _get_realizations(self):
        """
        Get all of the logic tree realizations for this calculation.
        """
        return models.LtRealization.objects\
            .filter(lt_model__hazard_calculation=self.hc).order_by('id')

    def pre_execute(self):
        """
        Initialize risk models, site model and sources
        """
        self.parse_risk_models()
        self.initialize_site_model()
        self.initialize_sources()

        # The input weight is given by the number of ruptures generated
        # by the sources; for point sources however a corrective factor
        # given by the parameter `point_source_weight` is applied
        input_weight = self.process_sources()

        self.imtls = self.hc.intensity_measure_types_and_levels
        n_sites = len(self.hc.site_collection)
        if self.imtls:
            n_imts = float(len(self.imtls))
            n_levels = sum(len(lvls) for lvls in self.imtls.itervalues()
                           ) / n_imts
            self.zeros = numpy.array(
                [numpy.zeros((n_sites, len(self.imtls[imt])))
                 for imt in sorted(self.imtls)])
            self.ones = [numpy.zeros(len(self.imtls[imt]), dtype=float)
                         for imt in sorted(self.imtls)]
            logs.LOG.info('%d IMT, %s level(s) and %d site(s)',
                          n_imts, n_levels, n_sites)
        else:
            n_imts = len(self.hc.intensity_measure_types)
            n_levels = 0

        # The output weight is a pure number which is proportional to the size
        # of the expected output of the calculator. For classical and disagg
        # calculators it is given by
        # n_sites * n_realizations * n_imts * n_levels;
        # for the event based calculator is given by n_sites * n_realizations
        # * n_levels * n_imts * n_ses
        max_realizations = self.get_max_realizations()
        output_weight = n_sites * n_imts * max_realizations
        if 'EventBased' in self.__class__.__name__:
            output_weight *= self.hc.ses_per_logic_tree_path
        else:
            output_weight *= n_levels

        logs.LOG.info('Total weight of the sources=%s', input_weight)
        logs.LOG.info('Expected output size=%s', output_weight)
        with transaction.commit_on_success(using='job_init'):
            models.JobInfo.objects.create(
                oq_job=self.job,
                num_sites=n_sites,
                num_realizations=max_realizations,
                num_imts=n_imts,
                num_levels=n_levels,
                input_weight=input_weight,
                output_weight=output_weight)
        self.check_limits(input_weight, output_weight)
        return input_weight, output_weight

    def check_limits(self, input_weight, output_weight):
        """
        Compute the total weight of the source model and the expected
        output size and compare them with the parameters max_input_weight
        and max_output_weight in openquake.cfg; if the parameters are set
        """
        if (self.max_input_weight and
                input_weight > self.max_input_weight):
            raise InputWeightLimit(
                'A limit of %d on the maximum source model weight was set. '
                'The weight of your model is %d. Please reduce your model '
                'or raise the parameter max_input_weight in openquake.cfg'
                % (self.max_input_weight, input_weight))
        elif self.max_output_weight and output_weight > self.max_output_weight:
            raise OutputWeightLimit(
                'A limit of %d on the maximum output weight was set. '
                'The weight of your output is %d. Please reduce the number '
                'of sites, the number of IMTs, the number of realizations '
                'or the number of stochastic event sets; otherwise, '
                'raise the parameter max_output_weight in openquake.cfg'
                % (self.max_input_weight, input_weight))

    def post_execute(self):
        """Inizialize realizations"""
        self.initialize_realizations()
        if self.curves:
            # must be called after the realizations are known
            self.save_hazard_curves()

    @EnginePerformanceMonitor.monitor
    def initialize_sources(self):
        """
        Parse source models and validate source logic trees. It also
        filters the sources far away and apply uncertainties to the
        relevant ones. Notice that sources are automatically split.

        :returns:
            a list with the number of sources for each source model
        """
        logs.LOG.progress("initializing sources")
        self.source_model_lt = logictree.SourceModelLogicTree.from_hc(self.hc)
        sm_paths = distinct(self.source_model_lt)
        nrml_to_hazardlib = source.NrmlHazardlibConverter(
            self.hc.investigation_time,
            self.hc.rupture_mesh_spacing,
            self.hc.width_of_mfd_bin,
            self.hc.area_source_discretization,
        )
        # define an ordered dictionary trt_model_id -> SourceCollector
        self.source_collector = collections.OrderedDict()
        for i, (sm, weight, smpath) in enumerate(sm_paths):
            fname = os.path.join(self.hc.base_path, sm)
            apply_unc = self.source_model_lt.make_apply_uncertainties(smpath)
            source_collectors = source.parse_source_model(
                fname, nrml_to_hazardlib, apply_unc)
            trts = [sc.trt for sc in source_collectors]

            self.source_model_lt.tectonic_region_types.update(trts)
            lt_model = models.LtSourceModel.objects.create(
                hazard_calculation=self.hc, sm_lt_path=smpath, ordinal=i,
                sm_name=sm, weight=weight)
            if self.hc.inputs.get('gsim_logic_tree'):  # check TRTs
                gsims_by_trt = lt_model.make_gsim_lt(trts).values
            else:
                gsims_by_trt = {}

            # save TrtModels for each tectonic region type
            for sc in source_collectors:
                # NB: the source_collectors are ordered by number of sources
                # and lexicographically, so the models are in the right order
                trt_model_id = models.TrtModel.objects.create(
                    lt_model=lt_model,
                    tectonic_region_type=sc.trt,
                    num_sources=len(sc.sources),
                    num_ruptures=sc.num_ruptures,
                    min_mag=sc.min_mag,
                    max_mag=sc.max_mag,
                    gsims=gsims_by_trt.get(sc.trt, [])).id
                self.source_collector[trt_model_id] = sc

    @EnginePerformanceMonitor.monitor
    def parse_risk_models(self):
        """
        If any risk model is given in the hazard calculation, the
        computation will be driven by risk data. In this case the
        locations will be extracted from the exposure file (if there
        is one) and the imt (and levels) will be extracted from the
        vulnerability model (if there is one)
        """
        hc = self.hc
        if hc.vulnerability_models:
            logs.LOG.progress("parsing risk models")

            hc.intensity_measure_types_and_levels = dict()
            hc.intensity_measure_types = list()

            for vf in hc.vulnerability_models:
                intensity_measure_types_and_levels = dict(
                    (record['IMT'], record['IML']) for record in
                    parsers.VulnerabilityModelParser(vf))

                for imt, levels in \
                        intensity_measure_types_and_levels.items():
                    if (imt in hc.intensity_measure_types_and_levels and
                        (set(hc.intensity_measure_types_and_levels[imt]) -
                         set(levels))):
                        logs.LOG.warning(
                            "The same IMT %s is associated with "
                            "different levels" % imt)
                    else:
                        hc.intensity_measure_types_and_levels[imt] = levels

                hc.intensity_measure_types.extend(
                    intensity_measure_types_and_levels)

            # remove possible duplicates
            if hc.intensity_measure_types is not None:
                hc.intensity_measure_types = list(set(
                    hc.intensity_measure_types))
            hc.save()
            logs.LOG.info("Got IMT and levels "
                          "from vulnerability models: %s - %s" % (
                              hc.intensity_measure_types_and_levels,
                              hc.intensity_measure_types))

        if 'fragility' in hc.inputs:
            hc.intensity_measure_types_and_levels = dict()
            hc.intensity_measure_types = list()

            parser = iter(parsers.FragilityModelParser(
                hc.inputs['fragility']))
            hc = self.hc

            fragility_format, _limit_states = parser.next()

            if (fragility_format == "continuous" and
                    hc.calculation_mode != "scenario"):
                raise NotImplementedError(
                    "Getting IMT and levels from "
                    "a continuous fragility model is not yet supported")

            hc.intensity_measure_types_and_levels = dict(
                (iml['IMT'], iml['imls'])
                for _taxonomy, iml, _params, _no_damage_limit in parser)
            hc.intensity_measure_types.extend(
                hc.intensity_measure_types_and_levels)
            hc.save()

        if 'exposure' in hc.inputs:
            with logs.tracing('storing exposure'):
                exposure.ExposureDBWriter(
                    self.job).serialize(
                    parsers.ExposureModelParser(hc.inputs['exposure']))

    @EnginePerformanceMonitor.monitor
    def initialize_site_model(self):
        """
        Populate the hazard site table.

        If a site model is specified in the calculation configuration,
        parse it and load it into the `hzrdi.site_model` table.
        """
        logs.LOG.progress("initializing sites")
        self.hc.points_to_compute(save_sites=True)

        site_model_inp = self.hc.site_model
        if site_model_inp:
            store_site_model(self.job, site_model_inp)

    def get_max_realizations(self):
        """
        Return the number of realizations that will be generated.
        In the event based case such number can be over-estimated,
        if the method is called in the pre_execute phase, because
        some tectonic region types may have no occurrencies. The
        number is correct if the method is called in the post_execute
        phase.
        """
        if self.hc.number_of_logic_tree_samples:
            return self.hc.number_of_logic_tree_samples
        gsim_lt_dict = {}  # gsim_lt per source model logic tree path
        for sm, weight, sm_lt_path in self.source_model_lt:
            lt_model = models.LtSourceModel.objects.get(
                hazard_calculation=self.hc, sm_lt_path=sm_lt_path)
            if not sm_lt_path in gsim_lt_dict:
                gsim_lt_dict[sm_lt_path] = lt_model.make_gsim_lt()
        return sum(gsim_lt.get_num_paths()
                   for gsim_lt in gsim_lt_dict.itervalues())

    def initialize_realizations(self):
        """
        Create records for the `hzrdr.lt_realization`.

        This function works either in random sampling mode (when lt_realization
        models get the random seed value) or in enumeration mode (when weight
        values are populated). In both cases we record the logic tree paths
        for both trees in the `lt_realization` record, as well as ordinal
        number of the realization (zero-based).
        """
        logs.LOG.progress("initializing realizations")
        num_samples = self.hc.number_of_logic_tree_samples
        gsim_lt_dict = {}  # gsim_lt per source model logic tree path
        for idx, (sm, weight, sm_lt_path) in enumerate(self.source_model_lt):
            lt_model = models.LtSourceModel.objects.get(
                hazard_calculation=self.hc, sm_lt_path=sm_lt_path)
            if not sm_lt_path in gsim_lt_dict:
                gsim_lt_dict[sm_lt_path] = lt_model.make_gsim_lt()
            gsim_lt = gsim_lt_dict[sm_lt_path]
            if num_samples:  # sampling, pick just one gsim realization
                rnd = random.Random(self.hc.random_seed + idx)
                rlzs = [logictree.sample_one(gsim_lt, rnd)]
            else:
                rlzs = list(gsim_lt)  # full enumeration
            logs.LOG.info('Creating %d GMPE realization(s) for model %s, %s',
                          len(rlzs), lt_model.sm_name, lt_model.sm_lt_path)
            self._initialize_realizations(idx, lt_model, rlzs, gsim_lt)
        num_ind_rlzs = sum(gsim_lt.get_num_paths()
                           for gsim_lt in gsim_lt_dict.itervalues())
        if num_samples > num_ind_rlzs:
            logs.LOG.warn("""
The number of independent realizations is %d but you are using %d samplings.
That means that some GMPEs will be sampled more than once, resulting in
duplicated data and redundant computation. You should switch to full
enumeration mode, i.e. set number_of_logic_tree_samples=0 in your .ini file.
""", num_ind_rlzs, num_samples)

    @transaction.commit_on_success(using='job_init')
    def _initialize_realizations(self, idx, lt_model, realizations, gsim_lt):
        # create the realizations for the given lt source model
        trt_models = lt_model.trtmodel_set.filter(num_ruptures__gt=0)
        if not trt_models:
            return
        rlz_ordinal = idx * len(realizations)
        for gsim_by_trt, weight, lt_path in realizations:
            if lt_model.weight is not None and weight is not None:
                weight = lt_model.weight * weight
            else:
                weight = None
            rlz = models.LtRealization.objects.create(
                lt_model=lt_model, gsim_lt_path=lt_path,
                weight=weight, ordinal=rlz_ordinal)
            rlz_ordinal += 1
            for trt_model in trt_models:
                trt = trt_model.tectonic_region_type
                # populate the association table rlz <-> trt_model
                models.AssocLtRlzTrtModel.objects.create(
                    rlz=rlz, trt_model=trt_model, gsim=gsim_by_trt[trt])
                trt_model.gsims = gsim_lt.values[trt]
                trt_model.save()

    def _get_outputs_for_export(self):
        """
        Util function for getting :class:`openquake.engine.db.models.Output`
        objects to be exported.

        Gathers all outputs for the job, but filters out `hazard_curve_multi`
        outputs if this option was turned off in the calculation profile.
        """
        outputs = export_core.get_outputs(self.job.id)
        if not self.hc.export_multi_curves:
            outputs = outputs.exclude(output_type='hazard_curve_multi')
        return outputs

    def _do_export(self, output_id, export_dir, export_type):
        """
        Hazard-specific implementation of
        :meth:`openquake.engine.calculators.base.Calculator._do_export`.

        Calls the hazard exporter.
        """
        return hazard_export.export(output_id, export_dir, export_type)

    # this could be parallelized in the future, however in all the cases
    # I have seen until now, the serialized approach is fast enough (MS)
    @EnginePerformanceMonitor.monitor
    def save_hazard_curves(self):
        """
        Post-execution actions. At the moment, all we do is finalize the hazard
        curve results.
        """
        imtls = self.hc.intensity_measure_types_and_levels
        points = self.hc.points_to_compute()
        sorted_imts = sorted(imtls)
        curves_by_imt = dict((imt, []) for imt in sorted_imts)

        for rlz in self._get_realizations():
            # create a multi-imt curve
            multicurve = models.Output.objects.create_output(
                self.job, "hc-multi-imt-rlz-%s" % rlz.id,
                "hazard_curve_multi")
            models.HazardCurve.objects.create(
                output=multicurve, lt_realization=rlz,
                investigation_time=self.hc.investigation_time)

            with self.monitor('building curves per realization'):
                imt_curves = zip(
                    sorted_imts, models.build_curves(rlz, self.curves))
            for imt, curves in imt_curves:
                curves_by_imt[imt].append(curves)

                # create a new `HazardCurve` 'container' record for each
                # realization for each intensity measure type
                hc_im_type, sa_period, sa_damping = from_string(imt)

                # save output
                hco = models.Output.objects.create(
                    oq_job=self.job,
                    display_name="Hazard Curve rlz-%s-%s" % (rlz.id, imt),
                    output_type='hazard_curve',
                )

                # save hazard_curve
                haz_curve = models.HazardCurve.objects.create(
                    output=hco,
                    lt_realization=rlz,
                    investigation_time=self.hc.investigation_time,
                    imt=hc_im_type,
                    imls=imtls[imt],
                    sa_period=sa_period,
                    sa_damping=sa_damping,
                )

                # save hazard_curve_data
                logs.LOG.info('saving %d hazard curves for %s, imt=%s',
                              len(points), hco, imt)
                writer.CacheInserter.saveall([models.HazardCurveData(
                    hazard_curve=haz_curve,
                    poes=list(poes),
                    location='POINT(%s %s)' % (p.longitude, p.latitude),
                    weight=rlz.weight)
                    for p, poes in zip(points, curves)])

        self.curves = {}  # save memory for the post-processing phase
        if self.hc.mean_hazard_curves or self.hc.quantile_hazard_curves:
            self.curves_by_imt = curves_by_imt

    @EnginePerformanceMonitor.monitor
    def do_aggregate_post_proc(self):
        """
        Grab hazard data for all realizations and sites from the database and
        compute mean and/or quantile aggregates (depending on which options are
        enabled in the calculation).

        Post-processing results will be stored directly into the database.
        """
        del self.source_collector  # save memory
        weights = [rlz.weight for rlz in models.LtRealization.objects.filter(
            lt_model__hazard_calculation=self.hc)]
        num_rlzs = len(weights)
        if not num_rlzs:
            logs.LOG.warn('No realizations for hazard_calculation_id=%d',
                          self.hc.id)
            return
        elif num_rlzs == 1 and self.hc.quantile_hazard_curves:
            logs.LOG.warn(
                'There is only one realization, the configuration parameter '
                'quantile_hazard_curves should not be set')
            return

        if self.hc.mean_hazard_curves:
            # create a new `HazardCurve` 'container' record for mean
            # curves (virtual container for multiple imts)
            models.HazardCurve.objects.create(
                output=models.Output.objects.create_output(
                    self.job, "mean-curves-multi-imt",
                    "hazard_curve_multi"),
                statistics="mean",
                imt=None,
                investigation_time=self.hc.investigation_time)

        if self.hc.quantile_hazard_curves:
            for quantile in self.hc.quantile_hazard_curves:
                # create a new `HazardCurve` 'container' record for quantile
                # curves (virtual container for multiple imts)
                models.HazardCurve.objects.create(
                    output=models.Output.objects.create_output(
                        self.job, 'quantile(%s)-curves' % quantile,
                        "hazard_curve_multi"),
                    statistics="quantile",
                    imt=None,
                    quantile=quantile,
                    investigation_time=self.hc.investigation_time)

        for imt, imls in self.hc.intensity_measure_types_and_levels.items():
            im_type, sa_period, sa_damping = from_string(imt)

            # prepare `output` and `hazard_curve` containers in the DB:
            container_ids = dict()
            if self.hc.mean_hazard_curves:
                mean_output = models.Output.objects.create_output(
                    job=self.job,
                    display_name='Mean Hazard Curves %s' % imt,
                    output_type='hazard_curve'
                )
                mean_hc = models.HazardCurve.objects.create(
                    output=mean_output,
                    investigation_time=self.hc.investigation_time,
                    imt=im_type,
                    imls=imls,
                    sa_period=sa_period,
                    sa_damping=sa_damping,
                    statistics='mean'
                )
                container_ids['mean'] = mean_hc.id

            if self.hc.quantile_hazard_curves:
                for quantile in self.hc.quantile_hazard_curves:
                    q_output = models.Output.objects.create_output(
                        job=self.job,
                        display_name=(
                            '%s quantile Hazard Curves %s' % (quantile, imt)
                        ),
                        output_type='hazard_curve'
                    )
                    q_hc = models.HazardCurve.objects.create(
                        output=q_output,
                        investigation_time=self.hc.investigation_time,
                        imt=im_type,
                        imls=imls,
                        sa_period=sa_period,
                        sa_damping=sa_damping,
                        statistics='quantile',
                        quantile=quantile
                    )
                    container_ids['q%s' % quantile] = q_hc.id

            # num_rlzs * num_sites * num_levels
            # NB: different IMTs can have different num_levels
            all_curves_for_imt = numpy.array(self.curves_by_imt[imt])
            del self.curves_by_imt[imt]  # save memory
            with transaction.commit_on_success(using='job_init'):
                inserter = writer.CacheInserter(
                    models.HazardCurveData, CURVE_CACHE_SIZE)

                # curve_poes below is an array num_rlzs * num_levels
                for i, site in enumerate(self.hc.site_collection):
                    wkt = site.location.wkt2d
                    curve_poes = numpy.array(
                        [c_by_rlz[i] for c_by_rlz in all_curves_for_imt])
                    # do means and quantiles
                    # quantiles first:
                    if self.hc.quantile_hazard_curves:
                        for quantile in self.hc.quantile_hazard_curves:
                            if self.hc.number_of_logic_tree_samples == 0:
                                # explicitly weighted quantiles
                                q_curve = weighted_quantile_curve(
                                    curve_poes, weights, quantile)
                            else:
                                # implicitly weighted quantiles
                                q_curve = quantile_curve(
                                    curve_poes, quantile)
                            inserter.add(
                                models.HazardCurveData(
                                    hazard_curve_id=(
                                        container_ids['q%s' % quantile]),
                                    poes=q_curve.tolist(),
                                    location=wkt)
                            )

                    # then means
                    if self.hc.mean_hazard_curves:
                        m_curve = mean_curve(curve_poes, weights=weights)
                        inserter.add(
                            models.HazardCurveData(
                                hazard_curve_id=container_ids['mean'],
                                poes=m_curve.tolist(),
                                location=wkt)
                        )
                inserter.flush()<|MERGE_RESOLUTION|>--- conflicted
+++ resolved
@@ -207,23 +207,16 @@
                 'sm_lt_path=%s, TRT=%s, model=%s', i, num_models,
                 len(sc.sources), sm_lt_path, trt_model.tectonic_region_type,
                 trt_model.lt_model.sm_name)
-<<<<<<< HEAD
-            sc.sources = tasks.apply_reduce(
-                filter_and_split_sources,
-                (self.job.id, sc.sources, self.hc.site_collection),
-                list.__add__, [], self.concurrent_tasks // 2)
-=======
             if len(sc.sources) > self.concurrent_tasks:
                 # filter in parallel
-                sc.sources = tasks.parallel_apply(
+                sc.sources = tasks.apply_reduce(
                     filter_and_split_sources,
                     (self.job.id, sc.sources, self.hc.site_collection),
-                    self.concurrent_tasks)
+                    list.__add__, [], self.concurrent_tasks)
             else:  # few sources
                 # filter sequentially on a single core
                 sc.sources = filter_and_split_sources.task_func(
                     self.job.id, sc.sources, self.hc.site_collection)
->>>>>>> 5a26c2c7
             sc.sources.sort(key=attrgetter('source_id'))
             if not sc.sources:
                 logs.LOG.warn(
