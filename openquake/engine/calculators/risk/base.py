--- conflicted
+++ resolved
@@ -61,12 +61,7 @@
             2. Parse and validate the available risk models
             3. Validate the given hazard
             4. Initialize progress counters
-<<<<<<< HEAD
-=======
             5. Update the job stats
-            6. Initialize random number generator
-
->>>>>>> 13b93b38
         """
 
         # reload the risk calculation to avoid getting raw string
@@ -78,7 +73,6 @@
 
         self.validate_hazard()
 
-<<<<<<< HEAD
         with logs.tracing('parse risk models'):
             self.risk_models = self.get_risk_models()
             self.check_taxonomies(self.risk_models)
@@ -91,26 +85,6 @@
         """
         Calculators must override this to provide additional
         validation.
-=======
-        with logs.tracing('store risk model'):
-            self.set_risk_models()  # populate the taxonomies
-
-        num_assets = sum(self.taxonomies.values())
-        if num_assets == 0:
-            raise RuntimeError(
-                ['Region of interest is not covered by the exposure input.'
-                 ' This configuration is invalid. '
-                 ' Change the region constraint input or use a proper '
-                 ' exposure file'])
-
-        self._initialize_progress(num_assets)
-
-        # update job_stats
-        job_stats = models.JobStats.objects.get(oq_job=self.job.id)
-        job_stats.num_sites = num_assets
-        job_stats.num_tasks = self.expected_tasks(self.block_size())
-        job_stats.save()
->>>>>>> 13b93b38
 
         :raises:
            `ValueError` if an Hazard Calculation has been passed
@@ -319,6 +293,13 @@
         stats.pk_set(self.job.id, "lvr", 0)
         stats.pk_set(self.job.id, "nrisk_total", total)
         stats.pk_set(self.job.id, "nrisk_done", 0)
+
+        # update job_stats
+        job_stats = models.JobStats.objects.get(oq_job=self.job.id)
+        job_stats.num_sites = total
+        job_stats.num_tasks = self.expected_tasks(self.block_size())
+        job_stats.save()
+
 
     def get_risk_models(self, retrofitted=False):
         """
