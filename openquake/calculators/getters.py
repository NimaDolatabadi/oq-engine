--- conflicted
+++ resolved
@@ -211,31 +211,6 @@
                 dic, [stats.mean_curve, stats.std_curve])
 
 
-<<<<<<< HEAD
-class EventGetter(object):
-    """
-    A class to retrieve event IDs from the datastore
-    """
-    def __init__(self, dstore, calc_mode):
-        self.dstore = dstore
-        self.eid2idx = {}
-        self.fake = calc_mode not in 'scenario_risk event_based_risk'
-
-    def init(self):
-        if len(self.eid2idx) or self.fake:  # do nothing
-            return self.eid2idx
-        self.dstore.open('r')  # if closed
-        eids = self.dstore['events']['eid']
-        self.eid2idx = dict(
-            zip(eids, numpy.arange(len(eids), dtype=U32)))
-        return self.eid2idx
-
-    def to_idxs(self, eids):
-        return numpy.array([self.eid2idx[eid] for eid in eids])
-
-
-=======
->>>>>>> 2d6025f6
 class GmfDataGetter(collections.Mapping):
     """
     A dictionary-like object {sid: dictionary by realization index}
