--- conflicted
+++ resolved
@@ -37,28 +37,14 @@
 def _compute_lrem_po(vuln_function, lrem, hazard_curve):
     """Compute the loss ratio * PoEs matrix.""" 
 
-<<<<<<< HEAD
-    current_column = 0
-    lrem_po = [None] * len(lrem)
-    imls = vuln_function.imls
-=======
-    imls = vuln_function.abscissae
-    lrem_po = empty((len(lrem), len(imls)), float)
->>>>>>> a523b7c3
+    lrem_po = empty((len(lrem), len(vuln_function.imls)), float)
 
-    for idx, iml in enumerate(imls):
-        prob_occ = hazard_curve.ordinate_for(iml)
+    for idx, value in enumerate(vuln_function):
+        prob_occ = hazard_curve.ordinate_for(value[0])
 
         for row in range(len(lrem_po)):
-<<<<<<< HEAD
-            if not lrem_po[row]: 
-                lrem_po[row] = [None] * len(vuln_function.imls)
-            lrem_po[row][current_column] = lrem[row][current_column] * prob_occ
-        current_column += 1
-=======
             lrem_po[row][idx] = lrem[row][idx] * prob_occ
->>>>>>> a523b7c3
-    
+
     return lrem_po
 
 
@@ -85,7 +71,7 @@
 
     loss_ratios = _generate_loss_ratios(vuln_function)
     loss_ratios.append(1.0) # last loss ratio is fixed to be 1
-    lrem = empty((len(loss_ratios), len(vuln_function.abscissae)), float)
+    lrem = empty((len(loss_ratios), len(vuln_function.imls)), float)
 
     def fix_prob(prob):
         """Fix probabilities for values close to zero."""
@@ -96,42 +82,18 @@
         else: 
             return prob
 
-<<<<<<< HEAD
-    for iml in vuln_function.imls:
-        mean = vuln_function.mean_for(iml)
-        cov = vuln_function.cov_for(iml)
-=======
-    for idx, iml in enumerate(vuln_function.abscissae):
-        mean = vuln_function.ordinate_for(iml)
-        cov = vuln_function.ordinate_for(iml, 1)
-
->>>>>>> a523b7c3
+    for idx, value in enumerate(vuln_function):
+        iml, mean, cov = value
         stddev = cov * mean
         variance = stddev ** 2.0
         mu = log(mean ** 2.0 / sqrt(variance + mean ** 2.0) )
         sigma = sqrt(log((variance / mean ** 2.0) + 1.0))
-<<<<<<< HEAD
         
-        for row in range(len(loss_ratios)+1):
-            if not lrem[row]: 
-                lrem[row] = [None] * len(vuln_function.imls)
-            # last loss ratio is fixed to be 1
-            if row < len(loss_ratios): 
-                next_ratio = loss_ratios[row]
-            else: 
-                next_ratio = 1.0
-            
-            lrem[row][current_column] = fix_value(
-                    distribution.sf(next_ratio, 
-                    sigma, scale=scipy.exp(mu)))
-=======
->>>>>>> a523b7c3
-
         for row in range(len(lrem)):
             lrem[row][idx] = fix_prob(
                     distribution.sf(loss_ratios[row],
                     sigma, scale=scipy.exp(mu)))
-
+    
     return lrem
 
 
@@ -148,7 +110,8 @@
 
     splitted_ratios = set()
     for idx in range(len(loss_ratios) - 1):
-        splitted_ratios.update(linspace(
-                loss_ratios[idx], loss_ratios[idx + 1], steps + 1))
+        splitted_ratios.update(
+                linspace(loss_ratios[idx],
+                loss_ratios[idx + 1], steps + 1))
 
     return list(sorted(splitted_ratios))