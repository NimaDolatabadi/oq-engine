--- conflicted
+++ resolved
@@ -25,11 +25,7 @@
 
 
 #: Polygon upsampling step for long edges, in kilometers.
-<<<<<<< HEAD
-#: See :function:`get_resampled_coordinates`.
-=======
 #: See :func:`get_resampled_coordinates`.
->>>>>>> aebec94b
 UPSAMPLING_STEP_KM = 100
 
 
